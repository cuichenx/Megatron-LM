# syntax=docker/dockerfile:1.3-labs

ARG FROM_IMAGE_NAME
ARG WHEEL_DIR=/workspace/wheels

FROM ${FROM_IMAGE_NAME} as main
ENV PIP_CONSTRAINT=""
ENV DEBIAN_FRONTEND=noninteractive
ARG UV_VERSION=0.7.2
ARG YQ_VERSION=4.44.1
ENV PATH="/root/.local/bin:$PATH"
ARG UV_PROJECT_ENVIRONMENT=/opt/venv
ENV UV_PROJECT_ENVIRONMENT=${UV_PROJECT_ENVIRONMENT}
ENV VIRTUAL_ENV=$UV_PROJECT_ENVIRONMENT
ENV PATH="$UV_PROJECT_ENVIRONMENT/bin:$PATH"
ENV UV_LINK_MODE=copy

RUN bash -ex <<"EOF"
    apt-get update
    apt-get install -y --no-install-recommends gettext python3-venv psmisc
    apt-get clean
    python -m venv /opt/jet
    wget https://github.com/mikefarah/yq/releases/download/v${YQ_VERSION}/yq_linux_amd64 -O /usr/local/bin/yq
    chmod a+x /usr/local/bin/yq
    curl -LsSf https://astral.sh/uv/${UV_VERSION}/install.sh | sh
EOF

ARG WHEEL_DIR
COPY README.md pyproject.toml uv.lock /workspace/
COPY megatron/core/__init__.py /workspace/megatron/core/
COPY megatron/core/package_info.py /workspace/megatron/core/
RUN --mount=type=cache,target=/root/.cache/uv \
    bash -ex <<"EOF"
    export NVTE_CUDA_ARCHS="80;90;100"
    uv venv ${UV_PROJECT_ENVIRONMENT} --system-site-packages
    uv sync --only-group build
    uv sync --extra dev --extra mlm --link-mode copy --locked \
        --no-install-package torch \
        --no-install-package torchvision \
        --no-install-package triton \
        --no-install-package nvidia-cublas-cu12 \
        --no-install-package nvidia-cuda-cupti-cu12 \
        --no-install-package nvidia-cuda-nvrtc-cu12 \
        --no-install-package nvidia-cuda-runtime-cu12 \
        --no-install-package nvidia-cudnn-cu12 \
        --no-install-package nvidia-cufft-cu12 \
        --no-install-package nvidia-cufile-cu12 \
        --no-install-package nvidia-curand-cu12 \
        --no-install-package nvidia-cusolver-cu12 \
        --no-install-package nvidia-cusparse-cu12 \
        --no-install-package nvidia-cusparselt-cu12 \
        --no-install-package nvidia-nccl-cu12
EOF

# Install DeepEP
COPY docker/patches/deepep.patch /workspace/deepep.patch
RUN bash -ex <<"EOF"
    cd /workspace
    uv pip install nvidia-nvshmem-cu13
    pushd /opt/venv/lib/python3.12/site-packages/nvidia/nvshmem/lib/
        ln -s libnvshmem_host.so.3 libnvshmem_host.so
    popd

<<<<<<< HEAD
    git clone --branch v1.2.1 https://github.com/deepseek-ai/DeepEP.git
    pushd DeepEP
        patch -p1 < /workspace/deepep.patch
    popd
    TORCH_CUDA_ARCH_LIST="9.0 10.0 12.0" uv pip install --no-build-isolation -v DeepEP/.
=======
    git clone --branch hybrid-ep https://github.com/deepseek-ai/DeepEP.git
    cd DeepEP 
    git checkout 3f601f7ac1c062c46502646ff04c535013bfca00
    TORCH_CUDA_ARCH_LIST="9.0" uv pip install --no-build-isolation -v .
    cd ..
>>>>>>> 2e565067
    rm -rf DeepEP
EOF

COPY assets/ /opt/data/
ENV UV_PYTHON=$UV_PROJECT_ENVIRONMENT/bin/python

##### For NVIDIANS only #####
FROM main as jet
ARG JET_API_VERSION
ENV PATH="$PATH:/opt/jet/bin"
RUN --mount=type=secret,id=JET_INDEX_URLS bash -ex <<"EOF"
    JET_INDEX_URLS=$(cat /run/secrets/JET_INDEX_URLS)
    python -m venv /opt/jet 
    /opt/jet/bin/pip install --no-cache-dir $JET_INDEX_URLS \
        jet-api==$JET_API_VERSION
EOF

RUN --mount=type=secret,id=JET_INDEX_URLS \
    --mount=type=secret,id=LOGGER_INDEX_URL bash -ex <<"EOF"
    JET_INDEX_URLS=$(cat /run/secrets/JET_INDEX_URLS)
    LOGGER_INDEX_URL=$(cat /run/secrets/LOGGER_INDEX_URL)
    uv pip install --no-cache-dir --upgrade $LOGGER_INDEX_URL "one-logger"
    uv pip install --no-cache-dir --upgrade "setuptools<80.0.0"
    uv pip install --no-cache-dir --upgrade $JET_INDEX_URLS "jet-client~=3.0" 
EOF
###<|MERGE_RESOLUTION|>--- conflicted
+++ resolved
@@ -61,19 +61,11 @@
         ln -s libnvshmem_host.so.3 libnvshmem_host.so
     popd
 
-<<<<<<< HEAD
-    git clone --branch v1.2.1 https://github.com/deepseek-ai/DeepEP.git
-    pushd DeepEP
-        patch -p1 < /workspace/deepep.patch
-    popd
-    TORCH_CUDA_ARCH_LIST="9.0 10.0 12.0" uv pip install --no-build-isolation -v DeepEP/.
-=======
     git clone --branch hybrid-ep https://github.com/deepseek-ai/DeepEP.git
     cd DeepEP 
     git checkout 3f601f7ac1c062c46502646ff04c535013bfca00
     TORCH_CUDA_ARCH_LIST="9.0" uv pip install --no-build-isolation -v .
     cd ..
->>>>>>> 2e565067
     rm -rf DeepEP
 EOF
 
