--- conflicted
+++ resolved
@@ -759,10 +759,6 @@
                     f"but your version is {get_te_version()}."
                 )
 
-<<<<<<< HEAD
-        if self.moe_router_group_topk:
-            if not self.moe_router_num_groups:
-=======
         if (
             self.moe_router_topk == 1
             and self.moe_router_score_function == 'softmax'
@@ -773,9 +769,8 @@
             # since softmax on a [num_tokens, 1] would yield a zero gradient.
             raise ValueError("Please use --moe-router-pre-softmax when topk is 1.")
 
-        if self.moe_router_topk_limited_devices:
-            if self.moe_router_topk_limited_devices > self.expert_model_parallel_size:
->>>>>>> ca46c531
+        if self.moe_router_group_topk:
+            if not self.moe_router_num_groups:
                 raise ValueError(
                     "When using group limited routing, moe_router_num_groups must be specified."
                 )
