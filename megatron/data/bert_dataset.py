# coding=utf-8
# Copyright (c) 2020, NVIDIA CORPORATION.  All rights reserved.
#
# Licensed under the Apache License, Version 2.0 (the "License");
# you may not use this file except in compliance with the License.
# You may obtain a copy of the License at
#
#     http://www.apache.org/licenses/LICENSE-2.0
#
# Unless required by applicable law or agreed to in writing, software
# distributed under the License is distributed on an "AS IS" BASIS,
# WITHOUT WARRANTIES OR CONDITIONS OF ANY KIND, either express or implied.
# See the License for the specific language governing permissions and
# limitations under the License.

"""BERT Style dataset."""

import os
import time

import numpy as np
import torch
from torch.utils.data import Dataset

from megatron import get_tokenizer
from megatron import mpu
from megatron.data.dataset_utils import build_training_sample
from megatron.data.indexed_dataset import make_dataset as make_indexed_dataset
from megatron.data.ict_dataset import InverseClozeDataset
from megatron import print_rank_0

DATASET_TYPES = ['standard_bert', 'ict', 'realm']


def build_train_valid_test_datasets(data_prefix, data_impl, splits_string,
                                    train_valid_test_num_samples,
                                    max_seq_length, masked_lm_prob,
                                    short_seq_prob, seed, skip_warmup,
                                    dataset_type='standard_bert'):

    if dataset_type not in DATASET_TYPES:
        raise ValueError("Invalid dataset_type: ", dataset_type)

    # Indexed dataset.
    indexed_dataset = get_indexed_dataset_(data_prefix,
                                           data_impl,
                                           skip_warmup)

    if dataset_type == 'ict':
        title_dataset = get_indexed_dataset_(data_prefix + '-titles',
                                             data_impl,
                                             skip_warmup)

    # Get start and end indices of train/valid/train into doc-idx
    # Note that doc-idx is desinged to be num-docs + 1 so we can
    # easily iterate over it.
    total_num_of_documents = indexed_dataset.doc_idx.shape[0] - 1
    splits = get_train_valid_test_split_(splits_string, total_num_of_documents)

    # Print stats about the splits.
    print_rank_0(' > dataset split:')

    def print_split_stats(name, index):
        print_rank_0('    {}:'.format(name))
        print_rank_0('     document indices in [{}, {}) total of {} '
                     'documents'.format(splits[index], splits[index + 1],
                                        splits[index + 1] - splits[index]))
        start_index = indexed_dataset.doc_idx[splits[index]]
        end_index = indexed_dataset.doc_idx[splits[index + 1]]
        print_rank_0('     sentence indices in [{}, {}) total of {} '
                     'sentences'.format(start_index, end_index,
                                        end_index - start_index))
    print_split_stats('train', 0)
    print_split_stats('validation', 1)
    print_split_stats('test', 2)

    def build_dataset(index, name):
        from megatron.data.realm_dataset import RealmDataset
        dataset = None
        if splits[index + 1] > splits[index]:
            # Get the pointer to the original doc-idx so we can set it later.
            doc_idx_ptr = indexed_dataset.get_doc_idx()
            # Slice the doc-idx
            start_index = splits[index]
            # Add +1 so we can index into the dataset to get the upper bound.
            end_index = splits[index + 1] + 1
            # New doc_idx view.
            indexed_dataset.set_doc_idx(doc_idx_ptr[start_index:end_index])
            # Build the dataset accordingly.
            kwargs = dict(
                name=name,
                data_prefix=data_prefix,
                num_epochs=None,
                max_num_samples=train_valid_test_num_samples[index],
                max_seq_length=max_seq_length,
                short_seq_prob=short_seq_prob,
                seed=seed
            )

            if dataset_type == 'ict':
                dataset = InverseClozeDataset(
                    block_dataset=indexed_dataset,
                    title_dataset=title_dataset,
                    **kwargs
                )
            else:
                dataset_cls = BertDataset if dataset_type == 'standard_bert' else RealmDataset
                dataset = dataset_cls(
                    indexed_dataset=indexed_dataset,
                    masked_lm_prob=masked_lm_prob,
                    **kwargs
                )

            # Set the original pointer so dataset remains the main dataset.
            indexed_dataset.set_doc_idx(doc_idx_ptr)
            # Checks.
            assert indexed_dataset.doc_idx[0] == 0
            assert indexed_dataset.doc_idx.shape[0] == \
                (total_num_of_documents + 1)
        return dataset

    train_dataset = build_dataset(0, 'train')
    valid_dataset = build_dataset(1, 'valid')
    test_dataset = build_dataset(2, 'test')

    return (train_dataset, valid_dataset, test_dataset)


class BertDataset(Dataset):

    def __init__(self, name, indexed_dataset, data_prefix,
                 num_epochs, max_num_samples, masked_lm_prob,
                 max_seq_length, short_seq_prob, seed):

        # Params to store.
        self.name = name
        self.seed = seed
        self.masked_lm_prob = masked_lm_prob
        self.max_seq_length = max_seq_length

        # Dataset.
        self.indexed_dataset = indexed_dataset

        # Build the samples mapping.
        self.samples_mapping = get_samples_mapping_(self.indexed_dataset,
                                                    data_prefix,
                                                    num_epochs,
                                                    max_num_samples,
                                                    self.max_seq_length,
                                                    short_seq_prob,
                                                    self.seed,
                                                    self.name)

        # Vocab stuff.
        tokenizer = get_tokenizer()
        self.vocab_id_list = list(tokenizer.inv_vocab.keys())
        self.vocab_id_to_token_dict = tokenizer.inv_vocab
        self.cls_id = tokenizer.cls
        self.sep_id = tokenizer.sep
        self.mask_id = tokenizer.mask
        self.pad_id = tokenizer.pad
        self.build_sample_fn = build_training_sample

    def __len__(self):
        return self.samples_mapping.shape[0]

    def __getitem__(self, idx):
        start_idx, end_idx, seq_length = self.samples_mapping[idx]
        sample = [self.indexed_dataset[i] for i in range(start_idx, end_idx)]
        # Note that this rng state should be numpy and not python since
        # python randint is inclusive whereas the numpy one is exclusive.
        np_rng = np.random.RandomState(seed=(self.seed + idx))
<<<<<<< HEAD
        return self.build_sample_fn(sample, seq_length,
                                    self.max_seq_length,  # needed for padding
                                    self.vocab_id_list,
                                    self.vocab_id_to_token_dict,
                                    self.cls_id, self.sep_id,
                                    self.mask_id, self.pad_id,
                                    self.masked_lm_prob, np_rng)
=======
        return build_training_sample(sample, seq_length,
                                     self.max_seq_length,  # needed for padding
                                     self.vocab_id_list,
                                     self.vocab_id_to_token_dict,
                                     self.cls_id, self.sep_id,
                                     self.mask_id, self.pad_id,
                                     self.masked_lm_prob, np_rng)
>>>>>>> 569b3dab


def get_indexed_dataset_(data_prefix, data_impl, skip_warmup):

    print_rank_0(' > building dataset index ...')

    start_time = time.time()
    indexed_dataset = make_indexed_dataset(data_prefix,
                                           data_impl,
                                           skip_warmup)
    assert indexed_dataset.sizes.shape[0] == indexed_dataset.doc_idx[-1]
    print_rank_0(' > finished creating indexed dataset in {:4f} '
                 'seconds'.format(time.time() - start_time))

    print_rank_0(' > indexed dataset stats:')
    print_rank_0('    number of documents: {}'.format(
        indexed_dataset.doc_idx.shape[0] - 1))
    print_rank_0('    number of sentences: {}'.format(
        indexed_dataset.sizes.shape[0]))

    return indexed_dataset


def get_train_valid_test_split_(splits_string, size):
    """ Get dataset splits from comma or '/' separated string list."""

    splits = []
    if splits_string.find(',') != -1:
        splits = [float(s) for s in splits_string.split(',')]
    elif splits_string.find('/') != -1:
        splits = [float(s) for s in splits_string.split('/')]
    else:
        splits = [float(splits_string)]
    while len(splits) < 3:
        splits.append(0.)
    splits = splits[:3]
    splits_sum = sum(splits)
    assert splits_sum > 0.0
    splits = [split / splits_sum for split in splits]
    splits_index = [0]
    for index, split in enumerate(splits):
        splits_index.append(splits_index[index] +
                            int(round(split * float(size))))
    diff = splits_index[-1] - size
    for index in range(1, len(splits_index)):
        splits_index[index] -= diff
    assert len(splits_index) == 4
    assert splits_index[-1] == size
    return splits_index


def get_samples_mapping_(indexed_dataset,
                         data_prefix,
                         num_epochs,
                         max_num_samples,
                         max_seq_length,
                         short_seq_prob,
                         seed,
                         name):
    if not num_epochs:
        if not max_num_samples:
            raise ValueError("Need to specify either max_num_samples "
                             "or num_epochs")
        num_epochs = np.iinfo(np.int32).max - 1
    if not max_num_samples:
        max_num_samples = np.iinfo(np.int64).max - 1

    # Filename of the index mapping
    indexmap_filename = data_prefix
    indexmap_filename += '_{}_indexmap'.format(name)
    if num_epochs != (np.iinfo(np.int32).max - 1):
        indexmap_filename += '_{}ep'.format(num_epochs)
    if max_num_samples != (np.iinfo(np.int64).max - 1):
        indexmap_filename += '_{}mns'.format(max_num_samples)
    indexmap_filename += '_{}msl'.format(max_seq_length)
    indexmap_filename += '_{:0.2f}ssp'.format(short_seq_prob)
    indexmap_filename += '_{}s'.format(seed)
    indexmap_filename += '.npy'

    # Build the indexed mapping if not exist.
    if torch.distributed.get_rank() == 0 and \
       not os.path.isfile(indexmap_filename):
        print(' > WARNING: could not find index map file {}, building '
              'the indices on rank 0 ...'.format(indexmap_filename))

        # Make sure the types match the helpers input types.
        assert indexed_dataset.doc_idx.dtype == np.int64
        assert indexed_dataset.sizes.dtype == np.int32

        # Build samples mapping
        verbose = torch.distributed.get_rank() == 0
        start_time = time.time()
        print_rank_0(' > building sapmles index mapping for {} ...'.format(
            name))
        # First compile and then import.
        from megatron.data.dataset_utils import compile_helper
        compile_helper()
        from megatron.data import helpers
        samples_mapping = helpers.build_mapping(
            indexed_dataset.doc_idx,
            indexed_dataset.sizes,
            num_epochs,
            max_num_samples,
            max_seq_length - 3,  # account for added tokens
            short_seq_prob,
            seed,
            verbose)
        print_rank_0(' > done building sapmles index maping')
        np.save(indexmap_filename, samples_mapping, allow_pickle=True)
        print_rank_0(' > saved the index mapping in {}'.format(
            indexmap_filename))
        # Make sure all the ranks have built the mapping
        print_rank_0(' > elasped time to build and save samples mapping '
                     '(seconds): {:4f}'.format(
                         time.time() - start_time))
    # This should be a barrier but nccl barrier assumes
    # device_index=rank which is not the case for model
    # parallel case
    counts = torch.cuda.LongTensor([1])
    torch.distributed.all_reduce(counts, group=mpu.get_data_parallel_group())
    assert counts[0].item() == torch.distributed.get_world_size(
        group=mpu.get_data_parallel_group())

    # Load indexed dataset.
    print_rank_0(' > loading indexed mapping from {}'.format(
        indexmap_filename))
    start_time = time.time()
    samples_mapping = np.load(indexmap_filename, allow_pickle=True)
    print_rank_0('    loaded indexed file in {:3.3f} seconds'.format(
        time.time() - start_time))
    print_rank_0('    total number of samples: {}'.format(
        samples_mapping.shape[0]))

    return samples_mapping<|MERGE_RESOLUTION|>--- conflicted
+++ resolved
@@ -170,7 +170,6 @@
         # Note that this rng state should be numpy and not python since
         # python randint is inclusive whereas the numpy one is exclusive.
         np_rng = np.random.RandomState(seed=(self.seed + idx))
-<<<<<<< HEAD
         return self.build_sample_fn(sample, seq_length,
                                     self.max_seq_length,  # needed for padding
                                     self.vocab_id_list,
@@ -178,15 +177,6 @@
                                     self.cls_id, self.sep_id,
                                     self.mask_id, self.pad_id,
                                     self.masked_lm_prob, np_rng)
-=======
-        return build_training_sample(sample, seq_length,
-                                     self.max_seq_length,  # needed for padding
-                                     self.vocab_id_list,
-                                     self.vocab_id_to_token_dict,
-                                     self.cls_id, self.sep_id,
-                                     self.mask_id, self.pad_id,
-                                     self.masked_lm_prob, np_rng)
->>>>>>> 569b3dab
 
 
 def get_indexed_dataset_(data_prefix, data_impl, skip_warmup):
