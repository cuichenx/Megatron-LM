--- conflicted
+++ resolved
@@ -2197,16 +2197,11 @@
                        help='Number of experts to route to for each token. The default is 2.')
     group.add_argument('--moe-router-pre-softmax', action='store_true',
                        help='Enable pre-softmax routing for MoE, which means softmax is before the top-k selection. By default, softmax is done after top-k.')
-<<<<<<< HEAD
     group.add_argument('--moe-router-num-groups', type=int, default=None,
                        help='Number of groups to divide experts into for group-limited routing. When using group-limited routing: 1) Experts are divided into equal-sized groups, 2) For each token, a subset of groups are selected based on routing scores (sum of top-2 expert scores within each group), 3) From these selected groups, moe_router_topk experts are chosen.'
                        'Two common use cases: 1) Device-limited routing: Set equal to expert parallel size (EP) to limit each token to experts on a subset of devices (See DeepSeek-V2: https://arxiv.org/pdf/2405.04434) 2) Node-limited routing: Set equal to number of nodes in EP group to limit each token to experts on a subset of nodes (See DeepSeek-V3: https://arxiv.org/pdf/2412.19437)')
     group.add_argument('--moe-router-group-topk', type=int, default=None,
                        help='Number of selected groups for group-limited routing.')
-=======
-    group.add_argument('--moe-router-topk-limited-devices', type=int, default=None,
-                       help='Number of expert parallel ranks to consider for each token during routing. Perform top-k routing on a subset of expert parallel ranks by first selecting N ranks for each token, then conducting top-k selection among experts on these devices. Default is None, which means no limited devices.')
->>>>>>> ca46c531
     group.add_argument('--moe-router-topk-scaling-factor', type=float, default=None,
                        help='Scaling factor for routing score in top-k selection, only works when --moe-router-pre-softmax enabled. Defaults to None, which means no scaling.')
     group.add_argument('--moe-router-enable-expert-bias', action='store_true',
